--- conflicted
+++ resolved
@@ -35,10 +35,7 @@
   Meta = 'meta', // When result metadata exists
   Error = 'error',
   Stats = 'stats',
-<<<<<<< HEAD
   PanelJson = 'paneljson',
-=======
->>>>>>> 6f3ca261
 }
 
 interface State {
@@ -57,11 +54,8 @@
   // If the datasource supports custom metadata
   metaDS?: DataSourceApi;
 
-<<<<<<< HEAD
   stats: { requestTime: number; queries: number; dataSources: number; processingTime: number };
 
-=======
->>>>>>> 6f3ca261
   drawerWidth: string;
 }
 
@@ -73,12 +67,8 @@
       data: [],
       selected: 0,
       tab: props.selectedTab || InspectTab.Data,
-<<<<<<< HEAD
-      drawerWidth: '40%',
       stats: { requestTime: 0, queries: 0, dataSources: 0, processingTime: 0 },
-=======
       drawerWidth: '50%',
->>>>>>> 6f3ca261
     };
   }
 
@@ -102,12 +92,9 @@
     const error = lastResult.error;
 
     const targets = lastResult.request?.targets || [];
-<<<<<<< HEAD
     const requestTime = lastResult.request?.endTime ? lastResult.request?.endTime - lastResult.request.startTime : -1;
     const dataSources = new Set(targets.map(t => t.datasource)).size;
     const processingTime = lastResult.timings?.dataProcessingTime || -1;
-=======
->>>>>>> 6f3ca261
 
     // Find the first DataSource wanting to show custom metadata
     if (data && targets.length) {
@@ -130,15 +117,12 @@
       data,
       metaDS,
       tab: error ? InspectTab.Error : prevState.tab,
-<<<<<<< HEAD
       stats: {
         requestTime,
         queries: targets.length,
         dataSources,
         processingTime,
       },
-=======
->>>>>>> 6f3ca261
     }));
   }
 
@@ -258,7 +242,6 @@
   }
 
   renderRequestTab() {
-<<<<<<< HEAD
     return (
       <CustomScrollbar>
         <JSONFormatter json={this.state.last} open={2} />
@@ -266,37 +249,8 @@
     );
   }
 
-  renderStatsTab() {
-    const { stats } = this.state;
-    return (
-      <CustomScrollbar>
-        <table className="filter-table">
-          <tbody>
-            <tr>
-              <td>Query time</td>
-              <td>{`${stats.requestTime === -1 ? 'N/A' : stats.requestTime + 'ms'}`}</td>
-            </tr>
-            <tr>
-              <td>Data processing time</td>
-              <td>{`${
-                stats.processingTime === -1
-                  ? 'N/A'
-                  : Math.round((stats.processingTime + Number.EPSILON) * 100) / 100 + 'ms'
-              }`}</td>
-            </tr>
-          </tbody>
-        </table>
-      </CustomScrollbar>
-    );
-  }
-
   renderJsonModelTab() {
-    return (
-      <CustomScrollbar>
-        <JSONFormatter json={this.props.panel.getSaveModel()} open={2} />
-      </CustomScrollbar>
-=======
-    return <JSONFormatter json={this.state.last} open={3} />;
+    return <JSONFormatter json={this.props.panel.getSaveModel()} open={2} />;
   }
 
   renderStatsTab() {
@@ -355,7 +309,6 @@
           </tbody>
         </table>
       </div>
->>>>>>> 6f3ca261
     );
   }
 
@@ -370,10 +323,7 @@
 
     tabs.push({ label: 'Stats', value: InspectTab.Stats });
     tabs.push({ label: 'Request', value: InspectTab.Request });
-<<<<<<< HEAD
     tabs.push({ label: 'Panel JSON', value: InspectTab.PanelJson });
-=======
->>>>>>> 6f3ca261
 
     if (this.state.metaDS) {
       tabs.push({ label: 'Meta Data', value: InspectTab.Meta });
@@ -405,29 +355,6 @@
     return (
       <Drawer title={this.drawerHeader} width={drawerWidth} onClose={this.onDismiss}>
         <TabContent className={styles.tabContent}>
-<<<<<<< HEAD
-          {tab === InspectTab.Data ? (
-            this.renderDataTab()
-          ) : (
-            <AutoSizer>
-              {({ width, height }) => {
-                if (width === 0) {
-                  return null;
-                }
-                return (
-                  <div style={{ width, height }}>
-                    {tab === InspectTab.Meta && this.renderMetadataInspector()}
-                    {tab === InspectTab.Issue && this.renderIssueTab()}
-                    {tab === InspectTab.Request && this.renderRequestTab()}
-                    {tab === InspectTab.Error && this.renderErrorTab(error)}
-                    {tab === InspectTab.Stats && this.renderStatsTab()}
-                    {tab === InspectTab.PanelJson && this.renderJsonModelTab()}
-                  </div>
-                );
-              }}
-            </AutoSizer>
-          )}
-=======
           <CustomScrollbar autoHeightMin="100%">
             {tab === InspectTab.Data && this.renderDataTab()}
             {tab === InspectTab.Meta && this.renderMetadataInspector()}
@@ -435,7 +362,6 @@
             {tab === InspectTab.Error && this.renderErrorTab(error)}
             {tab === InspectTab.Stats && this.renderStatsTab()}
           </CustomScrollbar>
->>>>>>> 6f3ca261
         </TabContent>
       </Drawer>
     );

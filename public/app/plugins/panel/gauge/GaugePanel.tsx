// Libraries
import React, { PureComponent } from 'react';

// Services & Utils
import { processTimeSeries } from '@grafana/ui';
import { config } from 'app/core/config';

// Components
import { Gauge } from '@grafana/ui';

// Types
import { GaugeOptions } from './types';
import { PanelProps, NullValueMode } from '@grafana/ui/src/types';

interface Props extends PanelProps<GaugeOptions> {}

export class GaugePanel extends PureComponent<Props> {
<<<<<<< HEAD
  render() {
    const { panelData, width, height, onInterpolate, options } = this.props;
    const { valueOptions } = options;

    const prefix = onInterpolate(valueOptions.prefix);
    const suffix = onInterpolate(valueOptions.suffix);
    let value: TimeSeriesValue;
=======
  renderMultipleGauge(timeSeries) {
    const { options, height, width } = this.props;
    const { stat } = options;

    return timeSeries.map((series, index) => {
      const singleStatWidth = 1 / timeSeries.length * 100;
      const singleStatHeight = 1 / timeSeries.length * 100;
      const repeatingGaugeWidth = Math.floor(width / timeSeries.length) - 10; // make Gauge slightly smaller than panel.
      const repeatingGaugeHeight = Math.floor(height / timeSeries.length) - 10;

      const horizontalPanels = {
        display: 'inline-block',
        height: height,
        width: `${singleStatWidth}%`,
      };

      const verticalPanels = {
        display: 'block',
        width: width,
        height: `${singleStatHeight}%`,
      };

      let style = {};
      let gaugeWidth = width;
      let gaugeHeight = height;

      if (width > height) {
        style = horizontalPanels;
        gaugeWidth = repeatingGaugeWidth;
      } else if (height > width) {
        style = verticalPanels;
        gaugeHeight = repeatingGaugeHeight;
      }

      const value = stat !== 'name' ? series.stats[stat] : series.label;

      return (
        <div className="singlestat-panel" key={`${timeSeries.label}-${index}`} style={style}>
          {this.renderGauge(value, gaugeWidth, gaugeHeight)}
          <div style={{ textAlign: 'center' }}>{series.label}</div>
        </div>
      );
    });
  }

  renderGauge(value, width, height) {
    const { onInterpolate, options } = this.props;
    const prefix = onInterpolate(options.prefix);
    const suffix = onInterpolate(options.suffix);

    return (
      <Gauge
        value={value}
        {...options}
        prefix={prefix}
        suffix={suffix}
        theme={config.theme}
        width={width}
        height={height}
      />
    );
  }

  renderSingleGauge(timeSeries) {
    const { options, width, height } = this.props;
    const value = timeSeries[0].stats[options.stat];

    return <div className="singlestat-panel">{this.renderGauge(value, width, height)}</div>;
  }

  renderGaugeWithTableData(panelData) {
    const { width, height } = this.props;
    const firstTableDataValue = panelData.tableData.rows[0].find(prop => prop > 0);

    return <div className="singlestat-panel">{this.renderGauge(firstTableDataValue, width, height)}</div>;
  }

  render() {
    const { panelData } = this.props;
>>>>>>> c7bb563c

    if (panelData.timeSeries) {
      const timeSeries = processTimeSeries({
        timeSeries: panelData.timeSeries,
        nullValueMode: NullValueMode.Null,
      });

<<<<<<< HEAD
      if (vmSeries[0]) {
        value = vmSeries[0].stats[valueOptions.stat];
=======
      if (timeSeries.length > 1) {
        return this.renderMultipleGauge(timeSeries);
      } else if (timeSeries.length > 0) {
        return this.renderSingleGauge(timeSeries);
>>>>>>> c7bb563c
      } else {
        return null;
      }
    } else if (panelData.tableData) {
      return this.renderGaugeWithTableData(panelData);
    } else {
      return <div className="singlestat-panel">No time series data available</div>;
    }
<<<<<<< HEAD

    return (
      <ThemeContext.Consumer>
        {theme => (
          <Gauge
            value={value}
            width={width}
            height={height}
            prefix={prefix}
            suffix={suffix}
            unit={valueOptions.unit}
            decimals={valueOptions.decimals}
            thresholds={options.thresholds}
            valueMappings={options.valueMappings}
            showThresholdLabels={options.showThresholdLabels}
            showThresholdMarkers={options.showThresholdMarkers}
            minValue={options.minValue}
            maxValue={options.maxValue}
            theme={theme}
          />
        )}
      </ThemeContext.Consumer>
    );
=======
>>>>>>> c7bb563c
  }
}<|MERGE_RESOLUTION|>--- conflicted
+++ resolved
@@ -15,18 +15,9 @@
 interface Props extends PanelProps<GaugeOptions> {}
 
 export class GaugePanel extends PureComponent<Props> {
-<<<<<<< HEAD
-  render() {
-    const { panelData, width, height, onInterpolate, options } = this.props;
-    const { valueOptions } = options;
-
-    const prefix = onInterpolate(valueOptions.prefix);
-    const suffix = onInterpolate(valueOptions.suffix);
-    let value: TimeSeriesValue;
-=======
   renderMultipleGauge(timeSeries) {
     const { options, height, width } = this.props;
-    const { stat } = options;
+    const { stat } = options.valueOptions;
 
     return timeSeries.map((series, index) => {
       const singleStatWidth = 1 / timeSeries.length * 100;
@@ -71,25 +62,33 @@
 
   renderGauge(value, width, height) {
     const { onInterpolate, options } = this.props;
-    const prefix = onInterpolate(options.prefix);
-    const suffix = onInterpolate(options.suffix);
+    const { valueOptions } = options;
+    const prefix = onInterpolate(valueOptions.prefix);
+    const suffix = onInterpolate(valueOptions.suffix);
 
     return (
       <Gauge
         value={value}
-        {...options}
+        width={width}
+        height={height}
         prefix={prefix}
         suffix={suffix}
+        unit={valueOptions.unit}
+        decimals={valueOptions.decimals}
+        thresholds={options.thresholds}
+        valueMappings={options.valueMappings}
+        showThresholdLabels={options.showThresholdLabels}
+        showThresholdMarkers={options.showThresholdMarkers}
+        minValue={options.minValue}
+        maxValue={options.maxValue}
         theme={config.theme}
-        width={width}
-        height={height}
       />
     );
   }
 
   renderSingleGauge(timeSeries) {
     const { options, width, height } = this.props;
-    const value = timeSeries[0].stats[options.stat];
+    const value = timeSeries[0].stats[options.valueOptions.stat];
 
     return <div className="singlestat-panel">{this.renderGauge(value, width, height)}</div>;
   }
@@ -103,7 +102,6 @@
 
   render() {
     const { panelData } = this.props;
->>>>>>> c7bb563c
 
     if (panelData.timeSeries) {
       const timeSeries = processTimeSeries({
@@ -111,15 +109,10 @@
         nullValueMode: NullValueMode.Null,
       });
 
-<<<<<<< HEAD
-      if (vmSeries[0]) {
-        value = vmSeries[0].stats[valueOptions.stat];
-=======
       if (timeSeries.length > 1) {
         return this.renderMultipleGauge(timeSeries);
       } else if (timeSeries.length > 0) {
         return this.renderSingleGauge(timeSeries);
->>>>>>> c7bb563c
       } else {
         return null;
       }
@@ -128,31 +121,5 @@
     } else {
       return <div className="singlestat-panel">No time series data available</div>;
     }
-<<<<<<< HEAD
-
-    return (
-      <ThemeContext.Consumer>
-        {theme => (
-          <Gauge
-            value={value}
-            width={width}
-            height={height}
-            prefix={prefix}
-            suffix={suffix}
-            unit={valueOptions.unit}
-            decimals={valueOptions.decimals}
-            thresholds={options.thresholds}
-            valueMappings={options.valueMappings}
-            showThresholdLabels={options.showThresholdLabels}
-            showThresholdMarkers={options.showThresholdMarkers}
-            minValue={options.minValue}
-            maxValue={options.maxValue}
-            theme={theme}
-          />
-        )}
-      </ThemeContext.Consumer>
-    );
-=======
->>>>>>> c7bb563c
   }
 }
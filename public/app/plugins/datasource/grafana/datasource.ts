--- conflicted
+++ resolved
@@ -1,48 +1,18 @@
 import _ from 'lodash';
-<<<<<<< HEAD
 import { tree } from './tree';
 import { candle } from './candle';
-=======
 import { BackendSrv } from 'app/core/services/backend_srv';
 import { TemplateSrv } from 'app/features/templating/template_srv';
->>>>>>> 31c59f3d
 
 class GrafanaDatasource {
   /** @ngInject */
   constructor(private backendSrv: BackendSrv, private templateSrv: TemplateSrv) {}
 
-<<<<<<< HEAD
-  query(options) {
+  query(options: any) {
     if (options.targets[0].name === 'candle') {
-      return this.$q.when({ data: candle() });
+      return Promise.resolve(({ data: candle() });
     }
-    return this.$q.when({ data: tree() });
-=======
-  query(options: any) {
-    return this.backendSrv
-      .get('/api/tsdb/testdata/random-walk', {
-        from: options.range.from.valueOf(),
-        to: options.range.to.valueOf(),
-        intervalMs: options.intervalMs,
-        maxDataPoints: options.maxDataPoints,
-      })
-      .then((res: any) => {
-        const data: any[] = [];
-
-        if (res.results) {
-          _.forEach(res.results, queryRes => {
-            for (const series of queryRes.series) {
-              data.push({
-                target: series.name,
-                datapoints: series.points,
-              });
-            }
-          });
-        }
-
-        return { data: data };
-      });
->>>>>>> 31c59f3d
+    return Promise.resolve(({ data: tree() });
   }
 
   metricFindQuery(options: any) {

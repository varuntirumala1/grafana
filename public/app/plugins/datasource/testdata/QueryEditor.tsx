// Libraries
import React, { ChangeEvent, FormEvent, useMemo } from 'react';
import { useAsync } from 'react-use';

// Components
import { selectors as editorSelectors } from '@grafana/e2e-selectors';
import { Input, InlineFieldRow, InlineField, Select, TextArea, Switch } from '@grafana/ui';
import { QueryEditorProps, SelectableValue } from '@grafana/data';
import { StreamingClientEditor, ManualEntryEditor, RandomWalkEditor } from './components';

// Types
import { TestDataDataSource } from './datasource';
import { TestDataQuery, Scenario } from './types';
import { PredictablePulseEditor } from './components/PredictablePulseEditor';
import { CSVWaveEditor } from './components/CSVWaveEditor';
import { defaultQuery } from './constants';
import { GrafanaLiveEditor } from './components/GrafanaLiveEditor';

const showLabelsFor = ['random_walk', 'predictable_pulse', 'predictable_csv_wave'];
const endpoints = [
  { value: 'datasources', label: 'Data Sources' },
  { value: 'search', label: 'Search' },
  { value: 'annotations', label: 'Annotations' },
];

// Fields that need to be transformed to numbers
const numberFields = ['lines', 'seriesCount', 'timeStep'];

const selectors = editorSelectors.components.DataSource.TestData.QueryTab;

export interface EditorProps {
  onChange: (value: any) => void;
  query: TestDataQuery;
}

export type Props = QueryEditorProps<TestDataDataSource, TestDataQuery>;

export const QueryEditor = ({ query, datasource, onChange, onRunQuery }: Props) => {
  query = { ...defaultQuery, ...query };

  const { loading, value: scenarioList } = useAsync<Scenario[]>(async () => {
    return datasource.getScenarios();
  }, []);

  const onUpdate = (query: TestDataQuery) => {
    onChange(query);
    onRunQuery();
  };

  const currentScenario = useMemo(() => scenarioList?.find(scenario => scenario.id === query.scenarioId), [
    scenarioList,
    query,
  ]);
  const scenarioId = currentScenario?.id;

  const onScenarioChange = (item: SelectableValue<string>) => {
    const scenario = scenarioList?.find(sc => sc.id === item.value);

    if (!scenario) {
      return;
    }

    const update = { ...query, scenarioId: item.value! };
<<<<<<< HEAD
=======

    if (scenario.stringInput) {
      update.stringInput = scenario.stringInput;
    }
>>>>>>> 10c01e0e

    if (scenario.id === 'grafana_api') {
      update.stringInput = 'datasources';
    } else if (scenario.id === 'streaming_client') {
      update.stringInput = '';
    } else if (scenario.id === 'live') {
      if (!update.channel) {
        update.channel = 'random-2s-stream'; // default stream
      }
    }

    onUpdate(update);
  };

  const onInputChange = (e: FormEvent<HTMLInputElement | HTMLTextAreaElement>) => {
    const { name, value } = e.target as HTMLInputElement | HTMLTextAreaElement;
    let newValue: Partial<TestDataQuery> = { [name]: value };

    if (name === 'levelColumn') {
      newValue = { levelColumn: (e.target as HTMLInputElement).checked };
    } else if (numberFields.includes(name)) {
      newValue = { [name]: Number(value) };
    }

    onUpdate({ ...query, ...newValue });
  };

  const onFieldChange = (field: string) => (e: ChangeEvent<HTMLInputElement>) => {
    const { name, value } = e.target as HTMLInputElement;
    const formattedValue = numberFields.includes(name) ? Number(value) : value;
    onUpdate({ ...query, [field]: { ...query[field as keyof TestDataQuery], [name]: formattedValue } });
  };

  const onEndPointChange = ({ value }: SelectableValue) => {
    onUpdate({ ...query, stringInput: value });
  };

  const onStreamClientChange = onFieldChange('stream');
  const onPulseWaveChange = onFieldChange('pulseWave');
  const onCSVWaveChange = onFieldChange('csvWave');

  const options = useMemo(
    () =>
      (scenarioList || [])
        .map(item => ({ label: item.name, value: item.id }))
        .sort((a, b) => a.label.localeCompare(b.label)),
    [scenarioList]
  );
  const showLabels = useMemo(() => showLabelsFor.includes(query.scenarioId), [query]);

  if (loading) {
    return null;
  }

  return (
    <>
      <InlineFieldRow aria-label={selectors.scenarioSelectContainer}>
        <InlineField labelWidth={14} label="Scenario">
          <Select
            options={options}
            value={options.find(item => item.value === query.scenarioId)}
            onChange={onScenarioChange}
            width={32}
          />
        </InlineField>
        {currentScenario?.stringInput && (
          <InlineField label="String Input">
            <Input
              width={32}
              id={`stringInput-${query.refId}`}
              name="stringInput"
              placeholder={query.stringInput}
              value={query.stringInput}
              onChange={onInputChange}
            />
          </InlineField>
        )}
        <InlineField label="Alias" labelWidth={14}>
          <Input
            width={32}
            id={`alias-${query.refId}`}
            type="text"
            placeholder="optional"
            pattern='[^<>&\\"]+'
            name="alias"
            value={query.alias}
            onChange={onInputChange}
          />
        </InlineField>
        {showLabels && (
          <InlineField
            label="Labels"
            labelWidth={14}
            tooltip={
              <>
                Set labels using a key=value syntax:
                <br />
                {`{ key = "value", key2 = "value" }`}
                <br />
                key="value", key2="value"
                <br />
                key=value, key2=value
                <br />
              </>
            }
          >
            <Input
              width={32}
              id={`labels-${query.refId}`}
              name="labels"
              onChange={onInputChange}
              value={query?.labels}
              placeholder="key=value, key2=value2"
            />
          </InlineField>
        )}
      </InlineFieldRow>

      {scenarioId === 'manual_entry' && <ManualEntryEditor onChange={onUpdate} query={query} onRunQuery={onRunQuery} />}
      {scenarioId === 'random_walk' && <RandomWalkEditor onChange={onInputChange} query={query} />}
      {scenarioId === 'streaming_client' && <StreamingClientEditor onChange={onStreamClientChange} query={query} />}
      {scenarioId === 'live' && <GrafanaLiveEditor onChange={onUpdate} query={query} />}
      {scenarioId === 'logs' && (
        <InlineFieldRow>
          <InlineField label="Lines" labelWidth={14}>
            <Input
              type="number"
              name="lines"
              value={query.lines}
              width={32}
              onChange={onInputChange}
              placeholder="10"
            />
          </InlineField>
          <InlineField label="Level" labelWidth={14}>
            <Switch onChange={onInputChange} name="levelColumn" value={!!query.levelColumn} />
          </InlineField>
        </InlineFieldRow>
      )}

      {scenarioId === 'grafana_api' && (
        <InlineField labelWidth={14} label="Endpoint">
          <Select
            options={endpoints}
            onChange={onEndPointChange}
            width={32}
            value={endpoints.find(ep => ep.value === query.stringInput)}
          />
        </InlineField>
      )}

      {scenarioId === 'arrow' && (
        <InlineField grow>
          <TextArea
            name="stringInput"
            value={query.stringInput}
            rows={10}
            placeholder="Copy base64 text data from query result"
            onChange={onInputChange}
          />
        </InlineField>
      )}

      {scenarioId === 'predictable_pulse' && <PredictablePulseEditor onChange={onPulseWaveChange} query={query} />}
      {scenarioId === 'predictable_csv_wave' && <CSVWaveEditor onChange={onCSVWaveChange} query={query} />}
    </>
  );
};<|MERGE_RESOLUTION|>--- conflicted
+++ resolved
@@ -61,13 +61,10 @@
     }
 
     const update = { ...query, scenarioId: item.value! };
-<<<<<<< HEAD
-=======
 
     if (scenario.stringInput) {
       update.stringInput = scenario.stringInput;
     }
->>>>>>> 10c01e0e
 
     if (scenario.id === 'grafana_api') {
       update.stringInput = 'datasources';

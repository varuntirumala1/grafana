package cloudwatch

import (
	"context"
	"fmt"
	"regexp"
	"time"

	"github.com/grafana/grafana-plugin-sdk-go/data"

<<<<<<< HEAD
	"github.com/aws/aws-sdk-go/service/cloudwatchlogs"
	"github.com/aws/aws-sdk-go/service/cloudwatchlogs/cloudwatchlogsiface"
=======
	"github.com/aws/aws-sdk-go/aws"
	"github.com/aws/aws-sdk-go/aws/client"
	"github.com/aws/aws-sdk-go/aws/request"
	"github.com/aws/aws-sdk-go/aws/session"
	"github.com/aws/aws-sdk-go/service/cloudwatch"
	"github.com/aws/aws-sdk-go/service/cloudwatch/cloudwatchiface"
	"github.com/aws/aws-sdk-go/service/cloudwatchlogs"
	"github.com/aws/aws-sdk-go/service/cloudwatchlogs/cloudwatchlogsiface"
	"github.com/aws/aws-sdk-go/service/ec2"
	"github.com/aws/aws-sdk-go/service/ec2/ec2iface"
	"github.com/aws/aws-sdk-go/service/resourcegroupstaggingapi"
	"github.com/aws/aws-sdk-go/service/resourcegroupstaggingapi/resourcegroupstaggingapiiface"
>>>>>>> 65ba9a3b
	"github.com/grafana/grafana/pkg/components/simplejson"
	"github.com/grafana/grafana/pkg/infra/log"
	"github.com/grafana/grafana/pkg/models"
	"github.com/grafana/grafana/pkg/tsdb"
)

type datasourceInfo struct {
	Profile       string
	Region        string
	AuthType      string
	AssumeRoleArn string
	ExternalID    string
	Namespace     string

	AccessKey string
	SecretKey string
}

const cloudWatchTSFormat = "2006-01-02 15:04:05.000"
const defaultRegion = "default"

// Constants also defined in datasource/cloudwatch/datasource.ts
const logIdentifierInternal = "__log__grafana_internal__"
const logStreamIdentifierInternal = "__logstream__grafana_internal__"

var plog = log.New("tsdb.cloudwatch")
var aliasFormat = regexp.MustCompile(`\{\{\s*(.+?)\s*\}\}`)

func init() {
	tsdb.RegisterTsdbQueryEndpoint("cloudwatch", func(ds *models.DataSource) (tsdb.TsdbQueryEndpoint, error) {
		return &cloudWatchExecutor{
			DataSource: ds,
<<<<<<< HEAD
			clients:    awsCredsCache,
		}, nil
	})
}

// cloudWatchExecutor executes CloudWatch requests.
type cloudWatchExecutor struct {
	*models.DataSource

	// clients is our interface to access AWS service-specific API clients
	clients clientCache
}

=======
		}, nil
	})
}

// cloudWatchExecutor executes CloudWatch requests.
type cloudWatchExecutor struct {
	*models.DataSource
}

func (e *cloudWatchExecutor) newSession(region string) (*session.Session, error) {
	dsInfo := e.getDSInfo(region)
	creds, err := getCredentials(dsInfo)
	if err != nil {
		return nil, err
	}

	cfg := &aws.Config{
		Region:      aws.String(dsInfo.Region),
		Credentials: creds,
	}
	return newSession(cfg)
}

func (e *cloudWatchExecutor) getCWClient(region string) (cloudwatchiface.CloudWatchAPI, error) {
	sess, err := e.newSession(region)
	if err != nil {
		return nil, err
	}
	return newCWClient(sess), nil
}

func (e *cloudWatchExecutor) getCWLogsClient(region string) (cloudwatchlogsiface.CloudWatchLogsAPI, error) {
	sess, err := e.newSession(region)
	if err != nil {
		return nil, err
	}
	return newCWLogsClient(sess), nil
}

func (e *cloudWatchExecutor) getEC2Client(region string) (ec2iface.EC2API, error) {
	sess, err := e.newSession(region)
	if err != nil {
		return nil, err
	}
	return newEC2Client(sess), nil
}

func (e *cloudWatchExecutor) getRGTAClient(region string) (resourcegroupstaggingapiiface.ResourceGroupsTaggingAPIAPI,
	error) {
	sess, err := e.newSession(region)
	if err != nil {
		return nil, err
	}
	return newRGTAClient(sess), nil
}

>>>>>>> 65ba9a3b
func (e *cloudWatchExecutor) alertQuery(ctx context.Context, logsClient cloudwatchlogsiface.CloudWatchLogsAPI,
	queryContext *tsdb.TsdbQuery) (*cloudwatchlogs.GetQueryResultsOutput, error) {
	const maxAttempts = 8
	const pollPeriod = 1000 * time.Millisecond

	queryParams := queryContext.Queries[0].Model
	startQueryOutput, err := e.executeStartQuery(ctx, logsClient, queryParams, queryContext.TimeRange)
	if err != nil {
		return nil, err
	}

	requestParams := simplejson.NewFromAny(map[string]interface{}{
		"region":  queryParams.Get("region").MustString(""),
		"queryId": *startQueryOutput.QueryId,
	})

	ticker := time.NewTicker(pollPeriod)
	defer ticker.Stop()

	attemptCount := 1
	for range ticker.C {
		res, err := e.executeGetQueryResults(ctx, logsClient, requestParams)
		if err != nil {
			return nil, err
		}
		if isTerminated(*res.Status) {
			return res, err
		}
		if attemptCount >= maxAttempts {
			return res, fmt.Errorf("fetching of query results exceeded max number of attempts")
		}

		attemptCount++
	}

	return nil, nil
}

// Query executes a CloudWatch query.
func (e *cloudWatchExecutor) Query(ctx context.Context, dsInfo *models.DataSource, queryContext *tsdb.TsdbQuery) (*tsdb.Response, error) {
	e.DataSource = dsInfo

	/*
		Unlike many other data sources,	with Cloudwatch Logs query requests don't receive the results as the response to the query, but rather
		an ID is first returned. Following this, a client is expected to send requests along with the ID until the status of the query is complete,
		receiving (possibly partial) results each time. For queries made via dashboards and Explore, the logic of making these repeated queries is handled on
		the frontend, but because alerts are executed on the backend the logic needs to be reimplemented here.
	*/
	queryParams := queryContext.Queries[0].Model
	_, fromAlert := queryContext.Headers["FromAlert"]
	isLogAlertQuery := fromAlert && queryParams.Get("queryMode").MustString("") == "Logs"

	if isLogAlertQuery {
		return e.executeLogAlertQuery(ctx, queryContext)
	}

	queryType := queryParams.Get("type").MustString("")

	var err error
	var result *tsdb.Response
	switch queryType {
	case "metricFindQuery":
		result, err = e.executeMetricFindQuery(ctx, queryContext)
	case "annotationQuery":
		result, err = e.executeAnnotationQuery(ctx, queryContext)
	case "logAction":
		result, err = e.executeLogActions(ctx, queryContext)
	case "timeSeriesQuery":
		fallthrough
	default:
		result, err = e.executeTimeSeriesQuery(ctx, queryContext)
	}

	return result, err
}

func (e *cloudWatchExecutor) executeLogAlertQuery(ctx context.Context, queryContext *tsdb.TsdbQuery) (*tsdb.Response, error) {
	queryParams := queryContext.Queries[0].Model
	queryParams.Set("subtype", "StartQuery")
	queryParams.Set("queryString", queryParams.Get("expression").MustString(""))

	region := queryParams.Get("region").MustString(defaultRegion)
	if region == defaultRegion {
		region = e.DataSource.JsonData.Get("defaultRegion").MustString()
		queryParams.Set("region", region)
	}

	logsClient, err := e.clients.logsClient(e.getDSInfo(region))
	if err != nil {
		return nil, err
	}

	result, err := e.executeStartQuery(ctx, logsClient, queryParams, queryContext.TimeRange)
	if err != nil {
		return nil, err
	}

	queryParams.Set("queryId", *result.QueryId)

	// Get query results
	getQueryResultsOutput, err := e.alertQuery(ctx, logsClient, queryContext)
	if err != nil {
		return nil, err
	}

	dataframe, err := logsResultsToDataframes(getQueryResultsOutput)
	if err != nil {
		return nil, err
	}

	statsGroups := queryParams.Get("statsGroups").MustStringArray()
	if len(statsGroups) > 0 && len(dataframe.Fields) > 0 {
		groupedFrames, err := groupResults(dataframe, statsGroups)
		if err != nil {
			return nil, err
		}

		response := &tsdb.Response{
			Results: make(map[string]*tsdb.QueryResult),
		}

		response.Results["A"] = &tsdb.QueryResult{
			RefId:      "A",
			Dataframes: tsdb.NewDecodedDataFrames(groupedFrames),
		}

		return response, nil
	}

	response := &tsdb.Response{
		Results: map[string]*tsdb.QueryResult{
			"A": {
				RefId:      "A",
				Dataframes: tsdb.NewDecodedDataFrames(data.Frames{dataframe}),
			},
		},
	}
	return response, nil
}

func (e *cloudWatchExecutor) getDSInfo(region string) *datasourceInfo {
	if region == defaultRegion {
		region = e.DataSource.JsonData.Get("defaultRegion").MustString()
	}

	authType := e.DataSource.JsonData.Get("authType").MustString()
	assumeRoleArn := e.DataSource.JsonData.Get("assumeRoleArn").MustString()
	externalID := e.DataSource.JsonData.Get("externalId").MustString()
	decrypted := e.DataSource.DecryptedValues()
	accessKey := decrypted["accessKey"]
	secretKey := decrypted["secretKey"]

	return &datasourceInfo{
		Region:        region,
		Profile:       e.DataSource.Database,
		AuthType:      authType,
		AssumeRoleArn: assumeRoleArn,
		ExternalID:    externalID,
		AccessKey:     accessKey,
		SecretKey:     secretKey,
	}
}

func isTerminated(queryStatus string) bool {
	return queryStatus == "Complete" || queryStatus == "Cancelled" || queryStatus == "Failed" || queryStatus == "Timeout"
<<<<<<< HEAD
=======
}

// CloudWatch client factory.
//
// Stubbable by tests.
var newCWClient = func(sess *session.Session) cloudwatchiface.CloudWatchAPI {
	client := cloudwatch.New(sess)
	client.Handlers.Send.PushFront(func(r *request.Request) {
		r.HTTPRequest.Header.Set("User-Agent", fmt.Sprintf("Grafana/%s", setting.BuildVersion))
	})

	return client
}

// CloudWatch logs client factory.
//
// Stubbable by tests.
var newCWLogsClient = func(sess *session.Session) cloudwatchlogsiface.CloudWatchLogsAPI {
	client := cloudwatchlogs.New(sess)
	client.Handlers.Send.PushFront(func(r *request.Request) {
		r.HTTPRequest.Header.Set("User-Agent", fmt.Sprintf("Grafana/%s", setting.BuildVersion))
	})

	return client
}

// EC2 client factory.
//
// Stubbable by tests.
var newEC2Client = func(provider client.ConfigProvider) ec2iface.EC2API {
	return ec2.New(provider)
}

// RGTA client factory.
//
// Stubbable by tests.
var newRGTAClient = func(provider client.ConfigProvider) resourcegroupstaggingapiiface.ResourceGroupsTaggingAPIAPI {
	return resourcegroupstaggingapi.New(provider)
>>>>>>> 65ba9a3b
}<|MERGE_RESOLUTION|>--- conflicted
+++ resolved
@@ -8,10 +8,6 @@
 
 	"github.com/grafana/grafana-plugin-sdk-go/data"
 
-<<<<<<< HEAD
-	"github.com/aws/aws-sdk-go/service/cloudwatchlogs"
-	"github.com/aws/aws-sdk-go/service/cloudwatchlogs/cloudwatchlogsiface"
-=======
 	"github.com/aws/aws-sdk-go/aws"
 	"github.com/aws/aws-sdk-go/aws/client"
 	"github.com/aws/aws-sdk-go/aws/request"
@@ -24,10 +20,10 @@
 	"github.com/aws/aws-sdk-go/service/ec2/ec2iface"
 	"github.com/aws/aws-sdk-go/service/resourcegroupstaggingapi"
 	"github.com/aws/aws-sdk-go/service/resourcegroupstaggingapi/resourcegroupstaggingapiiface"
->>>>>>> 65ba9a3b
 	"github.com/grafana/grafana/pkg/components/simplejson"
 	"github.com/grafana/grafana/pkg/infra/log"
 	"github.com/grafana/grafana/pkg/models"
+	"github.com/grafana/grafana/pkg/setting"
 	"github.com/grafana/grafana/pkg/tsdb"
 )
 
@@ -57,8 +53,6 @@
 	tsdb.RegisterTsdbQueryEndpoint("cloudwatch", func(ds *models.DataSource) (tsdb.TsdbQueryEndpoint, error) {
 		return &cloudWatchExecutor{
 			DataSource: ds,
-<<<<<<< HEAD
-			clients:    awsCredsCache,
 		}, nil
 	})
 }
@@ -66,19 +60,6 @@
 // cloudWatchExecutor executes CloudWatch requests.
 type cloudWatchExecutor struct {
 	*models.DataSource
-
-	// clients is our interface to access AWS service-specific API clients
-	clients clientCache
-}
-
-=======
-		}, nil
-	})
-}
-
-// cloudWatchExecutor executes CloudWatch requests.
-type cloudWatchExecutor struct {
-	*models.DataSource
 }
 
 func (e *cloudWatchExecutor) newSession(region string) (*session.Session, error) {
@@ -128,7 +109,6 @@
 	return newRGTAClient(sess), nil
 }
 
->>>>>>> 65ba9a3b
 func (e *cloudWatchExecutor) alertQuery(ctx context.Context, logsClient cloudwatchlogsiface.CloudWatchLogsAPI,
 	queryContext *tsdb.TsdbQuery) (*cloudwatchlogs.GetQueryResultsOutput, error) {
 	const maxAttempts = 8
@@ -216,7 +196,7 @@
 		queryParams.Set("region", region)
 	}
 
-	logsClient, err := e.clients.logsClient(e.getDSInfo(region))
+	logsClient, err := e.getCWLogsClient(region)
 	if err != nil {
 		return nil, err
 	}
@@ -294,8 +274,6 @@
 
 func isTerminated(queryStatus string) bool {
 	return queryStatus == "Complete" || queryStatus == "Cancelled" || queryStatus == "Failed" || queryStatus == "Timeout"
-<<<<<<< HEAD
-=======
 }
 
 // CloudWatch client factory.
@@ -334,5 +312,4 @@
 // Stubbable by tests.
 var newRGTAClient = func(provider client.ConfigProvider) resourcegroupstaggingapiiface.ResourceGroupsTaggingAPIAPI {
 	return resourcegroupstaggingapi.New(provider)
->>>>>>> 65ba9a3b
 }
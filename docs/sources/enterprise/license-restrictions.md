+++
title = "License restrictions"
description = "Grafana Enterprise license restrictions"
keywords = ["grafana", "licensing", "enterprise"]
weight = 110
+++

# License restrictions

Enterprise licenses are limited by the number of active users, a license expiration date, and the URL of the Grafana instance.

## User limits

Grafana licenses allow for a certain number of active users per instance. An active user is any user that has signed in to Grafana within the past 30 days.

In the context of licensing, each user is classified as either a viewer or an editor:

- An editor is a user who has permission to edit and save a dashboard. Examples of editors are as follows:
    - Grafana server administrators.
    - Users who are assigned an organizational role of Editor or Admin.
    - Users that have been granted Admin or Edit permissions at the dashboard or folder level. Refer to [Dashboard and folder permissions](https://grafana.com/docs/grafana/latest/permissions/dashboard_folder_permissions/).     
- A viewer is a user with the Viewer role, which does not permit the user to save a dashboard.

Restrictions are applied separately for viewers and editors.

When the number of maximum active viewers or editors is reached, Grafana displays a warning banner.

<<<<<<< HEAD
### Usage billing

It is possible to turn on usage billing in Enterprise licensing in order to have an unlimited number of user limits. When usage billing is on, Grafana does not enforce active user limits. Instead, Grafana Labs charges for active users above the limit, according to your customer contract. 

Usage billing must be agreed upon with Grafana Labs, and it is only available if Grafana Enterprise is configured to be [automatically refreshed](https://grafana.com/docs/grafana/latest/enterprise/enterprise-configuration/#auto_refresh_license).
=======
Sometimes it is useful to log in to an account from multiple locations concurrently. With Grafana Enterprise, accounts are limited to three concurrent sessions.
>>>>>>> 1380fe72

## Expiration date

The license expiration date is the date when a license is no longer active. As the license expiration date approaches, Grafana Enterprise displays a banner.

## License URL

License URL is the root URL of your Grafana instance. The license will not work on an instance of Grafana with a different root URL.

## Download a dashboard and folder permissions report

This CSV report helps to identify users, teams, and roles that have been granted Admin or Edit permissions at the dashboard or folder level.

To download the report:
1. Hover your cursor over the **Server Admin** (shield) icon in the side menu and then click **Licensing**.
2. At the bottom of the page, click **Download report**.

## Update license restrictions

To increase the number of licensed users within Grafana, extend a license, or change your licensed URL, contact [Grafana support](https://grafana.com/profile/org#support) or your Grafana Labs account team. They will update your license, which you can activate from within Grafana. 

For instructions on how to activate your license after it is updated, refer to 
[Activate an Enterprise license]({{< relref "./activate-license.md" >}})<|MERGE_RESOLUTION|>--- conflicted
+++ resolved
@@ -25,15 +25,13 @@
 
 When the number of maximum active viewers or editors is reached, Grafana displays a warning banner.
 
-<<<<<<< HEAD
+Sometimes it is useful to log in to an account from multiple locations concurrently. With Grafana Enterprise, accounts are limited to three concurrent sessions.
+
 ### Usage billing
 
 It is possible to turn on usage billing in Enterprise licensing in order to have an unlimited number of user limits. When usage billing is on, Grafana does not enforce active user limits. Instead, Grafana Labs charges for active users above the limit, according to your customer contract. 
 
 Usage billing must be agreed upon with Grafana Labs, and it is only available if Grafana Enterprise is configured to be [automatically refreshed](https://grafana.com/docs/grafana/latest/enterprise/enterprise-configuration/#auto_refresh_license).
-=======
-Sometimes it is useful to log in to an account from multiple locations concurrently. With Grafana Enterprise, accounts are limited to three concurrent sessions.
->>>>>>> 1380fe72
 
 ## Expiration date
 

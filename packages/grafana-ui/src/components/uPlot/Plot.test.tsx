import React from 'react';
import { UPlotChart } from './Plot';
import { act, render } from '@testing-library/react';
import { ArrayVector, dateTime, FieldConfig, FieldType, MutableDataFrame } from '@grafana/data';
import { GraphFieldConfig, DrawStyle } from '../uPlot/config';
import uPlot from 'uplot';
import createMockRaf from 'mock-raf';
import { UPlotConfigBuilder } from './config/UPlotConfigBuilder';
import { preparePlotData } from './utils';

const mockRaf = createMockRaf();
const setDataMock = jest.fn();
const setSizeMock = jest.fn();
const initializeMock = jest.fn();
const destroyMock = jest.fn();

jest.mock('uplot', () => {
  return jest.fn().mockImplementation(() => {
    return {
      setData: setDataMock,
      setSize: setSizeMock,
      initialize: initializeMock,
      destroy: destroyMock,
    };
  });
});

const mockData = () => {
  const data = new MutableDataFrame();

  data.addField({
    type: FieldType.time,
    name: 'Time',
    values: new ArrayVector([1602630000000, 1602633600000, 1602637200000]),
    config: {},
  });

  data.addField({
    type: FieldType.number,
    name: 'Value',
    values: new ArrayVector([10, 20, 5]),
    config: {
      custom: {
        drawStyle: DrawStyle.Line,
      },
    } as FieldConfig<GraphFieldConfig>,
  });

  const timeRange = {
    from: dateTime(1602673200000),
    to: dateTime(1602680400000),
    raw: { from: '1602673200000', to: '1602680400000' },
  };

  return { dataFrame: data, data: preparePlotData(data), timeRange, config: new UPlotConfigBuilder() };
};

describe('UPlotChart', () => {
  beforeEach(() => {
    // @ts-ignore
    uPlot.mockClear();
    setDataMock.mockClear();
    setSizeMock.mockClear();
    initializeMock.mockClear();
    destroyMock.mockClear();

    jest.spyOn(window, 'requestAnimationFrame').mockImplementation(mockRaf.raf);
  });

  it('destroys uPlot instance when component unmounts', () => {
    const { data, dataFrame, timeRange, config } = mockData();

    const { unmount } = render(
      <UPlotChart
<<<<<<< HEAD
        data={data} // mock
        dataFrame={dataFrame} // mock
=======
        data={preparePlotData(data)} // mock
>>>>>>> c269f185
        config={config}
        timeRange={timeRange}
        width={100}
        height={100}
      />
    );

    // we wait 1 frame for plugins initialisation logic to finish
    act(() => {
      mockRaf.step({ count: 1 });
    });

    expect(uPlot).toBeCalledTimes(1);
    unmount();
    expect(destroyMock).toBeCalledTimes(1);
  });

  describe('data update', () => {
    it('skips uPlot reinitialization when there are no field config changes', () => {
      const { data, dataFrame, timeRange, config } = mockData();

      const { rerender } = render(
        <UPlotChart
<<<<<<< HEAD
          data={data} // mock
          dataFrame={dataFrame} // mock
=======
          data={preparePlotData(data)} // mock
>>>>>>> c269f185
          config={config}
          timeRange={timeRange}
          width={100}
          height={100}
        />
      );

      // we wait 1 frame for plugins initialisation logic to finish
      act(() => {
        mockRaf.step({ count: 1 });
      });

      expect(uPlot).toBeCalledTimes(1);

      dataFrame.fields[1].values.set(0, 1);

      rerender(
        <UPlotChart
<<<<<<< HEAD
          data={preparePlotData(dataFrame)} // changed
          dataFrame={dataFrame} // mock
=======
          data={preparePlotData(data)} // changed
>>>>>>> c269f185
          config={config}
          timeRange={timeRange}
          width={100}
          height={100}
        />
      );

      expect(setDataMock).toBeCalledTimes(1);
    });
  });

  describe('config update', () => {
    it('skips uPlot intialization for width and height equal 0', async () => {
      const { data, dataFrame, timeRange, config } = mockData();

      const { queryAllByTestId } = render(
<<<<<<< HEAD
        <UPlotChart
          data={data}
          dataFrame={dataFrame}
          config={config}
          timeRange={timeRange}
          timeZone={'browser'}
          width={0}
          height={0}
        />
=======
        <UPlotChart data={preparePlotData(data)} config={config} timeRange={timeRange} width={0} height={0} />
>>>>>>> c269f185
      );

      expect(queryAllByTestId('uplot-main-div')).toHaveLength(1);
      expect(uPlot).not.toBeCalled();
    });

    it('reinitializes uPlot when config changes', () => {
      const { data, dataFrame, timeRange, config } = mockData();

      const { rerender } = render(
        <UPlotChart
<<<<<<< HEAD
          data={data}
          dataFrame={dataFrame}
=======
          data={preparePlotData(data)} // frame
>>>>>>> c269f185
          config={config}
          timeRange={timeRange}
          width={100}
          height={100}
        />
      );

      // we wait 1 frame for plugins initialisation logic to finish
      act(() => {
        mockRaf.step({ count: 1 });
      });

      expect(uPlot).toBeCalledTimes(1);

      rerender(
        <UPlotChart
<<<<<<< HEAD
          data={data}
          dataFrame={dataFrame}
=======
          data={preparePlotData(data)}
>>>>>>> c269f185
          config={new UPlotConfigBuilder()}
          timeRange={timeRange}
          width={100}
          height={100}
        />
      );

      expect(destroyMock).toBeCalledTimes(1);
      expect(uPlot).toBeCalledTimes(2);
    });

    it('skips uPlot reinitialization when only dimensions change', () => {
      const { data, dataFrame, timeRange, config } = mockData();

      const { rerender } = render(
        <UPlotChart
<<<<<<< HEAD
          data={data}
          dataFrame={dataFrame}
=======
          data={preparePlotData(data)} // frame
>>>>>>> c269f185
          config={config}
          timeRange={timeRange}
          width={100}
          height={100}
        />
      );

      // we wait 1 frame for plugins initialisation logic to finish
      act(() => {
        mockRaf.step({ count: 1 });
      });

      rerender(
        <UPlotChart
<<<<<<< HEAD
          data={data}
          dataFrame={dataFrame}
=======
          data={preparePlotData(data)} // frame
>>>>>>> c269f185
          config={new UPlotConfigBuilder()}
          timeRange={timeRange}
          width={200}
          height={200}
        />
      );

      expect(destroyMock).toBeCalledTimes(0);
      expect(uPlot).toBeCalledTimes(1);
      expect(setSizeMock).toBeCalledTimes(1);
    });
  });
});<|MERGE_RESOLUTION|>--- conflicted
+++ resolved
@@ -52,7 +52,7 @@
     raw: { from: '1602673200000', to: '1602680400000' },
   };
 
-  return { dataFrame: data, data: preparePlotData(data), timeRange, config: new UPlotConfigBuilder() };
+  return { data, timeRange, config: new UPlotConfigBuilder() };
 };
 
 describe('UPlotChart', () => {
@@ -68,16 +68,11 @@
   });
 
   it('destroys uPlot instance when component unmounts', () => {
-    const { data, dataFrame, timeRange, config } = mockData();
+    const { data, timeRange, config } = mockData();
 
     const { unmount } = render(
       <UPlotChart
-<<<<<<< HEAD
-        data={data} // mock
-        dataFrame={dataFrame} // mock
-=======
         data={preparePlotData(data)} // mock
->>>>>>> c269f185
         config={config}
         timeRange={timeRange}
         width={100}
@@ -97,16 +92,11 @@
 
   describe('data update', () => {
     it('skips uPlot reinitialization when there are no field config changes', () => {
-      const { data, dataFrame, timeRange, config } = mockData();
+      const { data, timeRange, config } = mockData();
 
       const { rerender } = render(
         <UPlotChart
-<<<<<<< HEAD
-          data={data} // mock
-          dataFrame={dataFrame} // mock
-=======
           data={preparePlotData(data)} // mock
->>>>>>> c269f185
           config={config}
           timeRange={timeRange}
           width={100}
@@ -121,16 +111,11 @@
 
       expect(uPlot).toBeCalledTimes(1);
 
-      dataFrame.fields[1].values.set(0, 1);
+      data.fields[1].values.set(0, 1);
 
       rerender(
         <UPlotChart
-<<<<<<< HEAD
-          data={preparePlotData(dataFrame)} // changed
-          dataFrame={dataFrame} // mock
-=======
           data={preparePlotData(data)} // changed
->>>>>>> c269f185
           config={config}
           timeRange={timeRange}
           width={100}
@@ -144,22 +129,9 @@
 
   describe('config update', () => {
     it('skips uPlot intialization for width and height equal 0', async () => {
-      const { data, dataFrame, timeRange, config } = mockData();
-
+      const { data, timeRange, config } = mockData();
       const { queryAllByTestId } = render(
-<<<<<<< HEAD
-        <UPlotChart
-          data={data}
-          dataFrame={dataFrame}
-          config={config}
-          timeRange={timeRange}
-          timeZone={'browser'}
-          width={0}
-          height={0}
-        />
-=======
         <UPlotChart data={preparePlotData(data)} config={config} timeRange={timeRange} width={0} height={0} />
->>>>>>> c269f185
       );
 
       expect(queryAllByTestId('uplot-main-div')).toHaveLength(1);
@@ -167,16 +139,11 @@
     });
 
     it('reinitializes uPlot when config changes', () => {
-      const { data, dataFrame, timeRange, config } = mockData();
+      const { data, timeRange, config } = mockData();
 
       const { rerender } = render(
         <UPlotChart
-<<<<<<< HEAD
-          data={data}
-          dataFrame={dataFrame}
-=======
           data={preparePlotData(data)} // frame
->>>>>>> c269f185
           config={config}
           timeRange={timeRange}
           width={100}
@@ -193,12 +160,7 @@
 
       rerender(
         <UPlotChart
-<<<<<<< HEAD
-          data={data}
-          dataFrame={dataFrame}
-=======
           data={preparePlotData(data)}
->>>>>>> c269f185
           config={new UPlotConfigBuilder()}
           timeRange={timeRange}
           width={100}
@@ -211,16 +173,11 @@
     });
 
     it('skips uPlot reinitialization when only dimensions change', () => {
-      const { data, dataFrame, timeRange, config } = mockData();
+      const { data, timeRange, config } = mockData();
 
       const { rerender } = render(
         <UPlotChart
-<<<<<<< HEAD
-          data={data}
-          dataFrame={dataFrame}
-=======
           data={preparePlotData(data)} // frame
->>>>>>> c269f185
           config={config}
           timeRange={timeRange}
           width={100}
@@ -235,12 +192,7 @@
 
       rerender(
         <UPlotChart
-<<<<<<< HEAD
-          data={data}
-          dataFrame={dataFrame}
-=======
           data={preparePlotData(data)} // frame
->>>>>>> c269f185
           config={new UPlotConfigBuilder()}
           timeRange={timeRange}
           width={200}

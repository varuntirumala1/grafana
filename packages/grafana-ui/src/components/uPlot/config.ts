--- conflicted
+++ resolved
@@ -172,7 +172,6 @@
 /**
  * @alpha
  */
-<<<<<<< HEAD
 export enum StackingMode {
   None = 'none',
   Standard = 'standard',
@@ -182,8 +181,6 @@
 /**
  * @alpha
  */
-export interface GraphFieldConfig extends LineConfig, FillConfig, PointsConfig, AxisConfig, HideableFieldConfig {
-=======
 export interface GraphFieldConfig
   extends LineConfig,
     FillConfig,
@@ -191,7 +188,6 @@
     AxisConfig,
     BarConfig,
     HideableFieldConfig {
->>>>>>> 820866e4
   drawStyle?: DrawStyle;
   gradientMode?: GraphGradientMode;
 }

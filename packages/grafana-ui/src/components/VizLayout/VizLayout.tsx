--- conflicted
+++ resolved
@@ -35,12 +35,8 @@
     return <div style={containerStyle}>{children(width, height)}</div>;
   }
 
-<<<<<<< HEAD
-  const { position, maxHeight, maxWidth } = legend.props;
-=======
   const { placement, maxHeight, maxWidth } = legend.props;
-  const [legendRef, legendMeasure] = useMeasure();
->>>>>>> 1380fe72
+
   let size: VizSize | null = null;
 
   const vizStyle: CSSProperties = {

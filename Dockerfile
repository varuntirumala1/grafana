--- conflicted
+++ resolved
@@ -1,8 +1,4 @@
-<<<<<<< HEAD
 FROM node:latest as js-builder
-=======
-FROM node:14.15.5-alpine3.13 as js-builder
->>>>>>> 4ad25fa4
 
 WORKDIR /usr/src/app/
 
@@ -20,11 +16,7 @@
 ENV NODE_ENV production
 RUN yarn build
 
-<<<<<<< HEAD
 FROM golang:alpine as go-builder
-=======
-FROM golang:1.16.0-alpine3.13 as go-builder
->>>>>>> 4ad25fa4
 
 RUN apk add --no-cache gcc g++
 
@@ -40,14 +32,8 @@
 RUN go run build.go build
 
 # Final stage
-<<<<<<< HEAD
-FROM varuntirumala1/alpine:latest
+FROM gcr.io/prime-burner-274908/alpine:latest
 COPY /etc/services.d/ /etc/services.d/
-=======
-FROM alpine:3.13
-
-LABEL maintainer="Grafana team <hello@grafana.com>"
->>>>>>> 4ad25fa4
 
 ARG GF_UID="472"
 ARG GF_GID="0"
